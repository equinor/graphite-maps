--- conflicted
+++ resolved
@@ -342,11 +342,7 @@
         taking into account previously calculated values of X where
         appropriate.
         """
-<<<<<<< HEAD
         assert self.Prec_u is not None, "Prec_u must exist"
-=======
-        assert self.Prec_u is spmatrix, "Prec_u must exist"
->>>>>>> d48f39f0
 
         if verbose_level > 0:
             print(
@@ -414,13 +410,9 @@
         - update_indices: Array of indices that includes the initial
             predictors and their neighbors up to the specified order.
         """
-<<<<<<< HEAD
+
         assert self.H is not None, "H must exist"
         assert self.Prec_u is not None, "Prec_u must exist"
-=======
-        assert self.H is spmatrix, "H must exist"
-        assert self.Prec_u is spmatrix, "Prec_u must exist"
->>>>>>> d48f39f0
 
         _, cols = self.H.nonzero()
         predictors = set(cols)
